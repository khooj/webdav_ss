[package]
name = "webdav_ss"
version = "0.1.0"
edition = "2018"

# See more keys and their definitions at https://doc.rust-lang.org/cargo/reference/manifest.html

[dependencies]
webdav-handler = "0.2.0"
hyper = { version = "0.14", features = ["full"] }
tokio = { version = "1", features = ["full"] }
futures-util = { version = "0.3", default-features = false }
anyhow = "1"
percent-encoding = "2.1"
tracing = "0.1"
tracing-subscriber = "0.2"
tracing-log = "0.1"
<<<<<<< HEAD
rust-s3 = { git = "https://github.com/durch/rust-s3", rev = "93a7a7fd5d6cac3c2eaaf3ab1606c8536edb8493" }
=======
config = { version = "0.11", default-features = false, features = [ "yaml" ] }
serde = { version = "1", features = [ "derive" ] }
clap = "2.33"
>>>>>>> b5699337
<|MERGE_RESOLUTION|>--- conflicted
+++ resolved
@@ -15,10 +15,7 @@
 tracing = "0.1"
 tracing-subscriber = "0.2"
 tracing-log = "0.1"
-<<<<<<< HEAD
 rust-s3 = { git = "https://github.com/durch/rust-s3", rev = "93a7a7fd5d6cac3c2eaaf3ab1606c8536edb8493" }
-=======
 config = { version = "0.11", default-features = false, features = [ "yaml" ] }
 serde = { version = "1", features = [ "derive" ] }
-clap = "2.33"
->>>>>>> b5699337
+clap = "2.33"